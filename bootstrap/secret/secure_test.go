--- conflicted
+++ resolved
@@ -1,4 +1,3 @@
-<<<<<<< HEAD
 /*******************************************************************************
  * Copyright 2020 Intel Inc.
  *
@@ -389,397 +388,6 @@
 		})
 	}
 }
-=======
-/*******************************************************************************
- * Copyright 2020 Intel Inc.
- *
- * Licensed under the Apache License, Version 2.0 (the "License"); you may not use this file except
- * in compliance with the License. You may obtain a copy of the License at
- *
- * http://www.apache.org/licenses/LICENSE-2.0
- *
- * Unless required by applicable law or agreed to in writing, software distributed under the License
- * is distributed on an "AS IS" BASIS, WITHOUT WARRANTIES OR CONDITIONS OF ANY KIND, either express
- * or implied. See the License for the specific language governing permissions and limitations under
- * the License.
- *******************************************************************************/
-
-package secret
-
-import (
-	"context"
-	"errors"
-	"testing"
-	"time"
-
-	mock2 "github.com/stretchr/testify/mock"
-
-	bootstrapConfig "github.com/edgexfoundry/go-mod-bootstrap/v2/config"
-
-	"github.com/edgexfoundry/go-mod-core-contracts/v2/clients/logger"
-
-	"github.com/edgexfoundry/go-mod-secrets/v2/pkg"
-	mocks2 "github.com/edgexfoundry/go-mod-secrets/v2/pkg/token/authtokenloader/mocks"
-	runtimeTokenMock "github.com/edgexfoundry/go-mod-secrets/v2/pkg/token/runtimetokenprovider/mocks"
-	"github.com/edgexfoundry/go-mod-secrets/v2/pkg/types"
-	"github.com/edgexfoundry/go-mod-secrets/v2/secrets"
-	"github.com/edgexfoundry/go-mod-secrets/v2/secrets/mocks"
-
-	"github.com/stretchr/testify/assert"
-	"github.com/stretchr/testify/require"
-)
-
-func TestSecureProvider_GetSecrets(t *testing.T) {
-	expected := map[string]string{"username": "admin", "password": "sam123!"}
-
-	mock := &mocks.SecretClient{}
-	mock.On("GetSecrets", "redis", "username", "password").Return(expected, nil)
-	mock.On("GetSecrets", "redis").Return(expected, nil)
-	notfound := []string{"username", "password"}
-	mock.On("GetSecrets", "missing", "username", "password").Return(nil, pkg.NewErrSecretsNotFound(notfound))
-
-	tests := []struct {
-		Name        string
-		Path        string
-		Keys        []string
-		Config      TestConfig
-		Client      secrets.SecretClient
-		ExpectError bool
-	}{
-		{"Valid Secure", "redis", []string{"username", "password"}, TestConfig{}, mock, false},
-		{"Invalid Secure", "missing", []string{"username", "password"}, TestConfig{}, mock, true},
-		{"Invalid No Client", "redis", []string{"username", "password"}, TestConfig{}, nil, true},
-	}
-
-	for _, tc := range tests {
-		t.Run(tc.Name, func(t *testing.T) {
-			target := NewSecureProvider(context.Background(), tc.Config, logger.MockLogger{}, nil, nil, "testService")
-			target.SetClient(tc.Client)
-			actual, err := target.GetSecret(tc.Path, tc.Keys...)
-			if tc.ExpectError {
-				require.Error(t, err)
-				return
-			}
-
-			require.NoError(t, err)
-			assert.Equal(t, expected, actual)
-		})
-	}
-}
-
-func TestSecureProvider_GetSecrets_Cached(t *testing.T) {
-	expected := map[string]string{"username": "admin", "password": "sam123!"}
-
-	mock := &mocks.SecretClient{}
-	// Use the Once method so GetSecrets can be changed below
-	mock.On("GetSecrets", "redis", "username", "password").Return(expected, nil).Once()
-
-	target := NewSecureProvider(context.Background(), nil, logger.MockLogger{}, nil, nil, "testService")
-	target.SetClient(mock)
-
-	actual, err := target.GetSecret("redis", "username", "password")
-	require.NoError(t, err)
-	assert.Equal(t, expected, actual)
-
-	// Now have mock return error if it is called which should not happen of secrets are cached
-	mock.On("GetSecrets", "redis", "username", "password").Return(nil, errors.New("no Cached"))
-	actual, err = target.GetSecret("redis", "username", "password")
-	require.NoError(t, err)
-	assert.Equal(t, expected, actual)
-
-	// Now check for error when not all requested keys not in cache.
-	mock.On("GetSecrets", "redis", "username", "password2").Return(nil, errors.New("no Cached"))
-	_, err = target.GetSecret("redis", "username", "password2")
-	require.Error(t, err)
-}
-
-func TestSecureProvider_GetSecrets_Cached_Invalidated(t *testing.T) {
-	expected := map[string]string{"username": "admin", "password": "sam123!"}
-
-	mock := &mocks.SecretClient{}
-	// Use the Once method so GetSecrets can be changed below
-	mock.On("GetSecrets", "redis", "username", "password").Return(expected, nil).Once()
-	mock.On("StoreSecrets", "redis", expected).Return(nil)
-
-	target := NewSecureProvider(context.Background(), nil, logger.MockLogger{}, nil, nil, "testService")
-	target.SetClient(mock)
-
-	actual, err := target.GetSecret("redis", "username", "password")
-	require.NoError(t, err)
-	assert.Equal(t, expected, actual)
-
-	// Invalidate the secrets cache by storing new secrets
-	err = target.StoreSecret("redis", expected)
-	require.NoError(t, err)
-
-	// Now have mock return error is it is called which should now happen if the cache was properly invalidated by the above call to StoreSecrets
-	mock.On("GetSecrets", "redis", "username", "password").Return(nil, errors.New("no Cached"))
-	_, err = target.GetSecret("redis", "username", "password")
-	require.Error(t, err)
-}
-
-func TestSecureProvider_StoreSecrets_Secure(t *testing.T) {
-	input := map[string]string{"username": "admin", "password": "sam123!"}
-	mock := &mocks.SecretClient{}
-	mock.On("StoreSecrets", "redis", input).Return(nil)
-	mock.On("StoreSecrets", "error", input).Return(errors.New("some error happened"))
-
-	tests := []struct {
-		Name        string
-		Secure      string
-		Path        string
-		Client      secrets.SecretClient
-		ExpectError bool
-	}{
-		{"Valid Secure", "true", "redis", mock, false},
-		{"Invalid no client", "true", "redis", nil, true},
-		{"Invalid internal error", "true", "error", mock, true},
-	}
-
-	for _, tc := range tests {
-		t.Run(tc.Name, func(t *testing.T) {
-			target := NewSecureProvider(context.Background(), nil, logger.MockLogger{}, nil, nil, "testService")
-			target.SetClient(tc.Client)
-
-			err := target.StoreSecret(tc.Path, input)
-			if tc.ExpectError {
-				require.Error(t, err)
-				return
-			}
-
-			require.NoError(t, err)
-		})
-	}
-}
-
-func TestSecureProvider_SecretsLastUpdated(t *testing.T) {
-	input := map[string]string{"username": "admin", "password": "sam123!"}
-	mock := &mocks.SecretClient{}
-	mock.On("StoreSecrets", "redis", input).Return(nil)
-
-	target := NewSecureProvider(context.Background(), nil, logger.MockLogger{}, nil, nil, "testService")
-	target.SetClient(mock)
-
-	previous := target.SecretsLastUpdated()
-	time.Sleep(1 * time.Second)
-	err := target.StoreSecret("redis", input)
-	require.NoError(t, err)
-	current := target.SecretsLastUpdated()
-	assert.True(t, current.After(previous))
-}
-
-func TestSecureProvider_SecretsUpdated(t *testing.T) {
-	target := NewSecureProvider(context.Background(), nil, logger.MockLogger{}, nil, nil, "testService")
-	previous := target.SecretsLastUpdated()
-	time.Sleep(1 * time.Second)
-	target.SecretsUpdated()
-	current := target.SecretsLastUpdated()
-	// Since the SecureProvider does nothing for SecretsUpdated, LastUpdated shouldn't change
-	assert.Equal(t, previous, current)
-}
-
-func TestSecureProvider_DefaultTokenExpiredCallback(t *testing.T) {
-	goodTokenFile := "good-token.json"
-	//nolint: gosec
-	badTokenFile := "bad-token.json"
-	sameTokenFile := "same-token.json"
-	newToken := "new token"
-	expiredToken := "expired token"
-
-	mockTokenLoader := &mocks2.AuthTokenLoader{}
-	mockTokenLoader.On("Load", goodTokenFile).Return(newToken, nil)
-	mockTokenLoader.On("Load", sameTokenFile).Return(expiredToken, nil)
-	mockTokenLoader.On("Load", badTokenFile).Return("", errors.New("not found"))
-
-	tests := []struct {
-		Name          string
-		TokenFile     string
-		ExpiredToken  string
-		ExpectedToken string
-		ExpectedRetry bool
-	}{
-		{"Valid", goodTokenFile, expiredToken, "new token", true},
-		{"Bad File", badTokenFile, "", "", false},
-		{"Same Token", sameTokenFile, expiredToken, expiredToken, false},
-	}
-
-	for _, tc := range tests {
-		t.Run(tc.Name, func(t *testing.T) {
-			config := TestConfig{
-				SecretStore: bootstrapConfig.SecretStoreInfo{
-					TokenFile: tc.TokenFile,
-				},
-			}
-
-			target := NewSecureProvider(context.Background(), config, logger.MockLogger{}, mockTokenLoader, nil, "testService")
-			actualToken, actualRetry := target.DefaultTokenExpiredCallback(tc.ExpiredToken)
-			assert.Equal(t, tc.ExpectedToken, actualToken)
-			assert.Equal(t, tc.ExpectedRetry, actualRetry)
-		})
-	}
-}
-
-func TestSecureProvider_RuntimeTokenExpiredCallback(t *testing.T) {
-	newToken := "new token"
-	expiredToken := "expired token"
-	okService := "testOkService"
-	badService := "badService"
-
-	mockRuntimeTokenProvider := &runtimeTokenMock.RuntimeTokenProvider{}
-	mockRuntimeTokenProvider.On("GetRawToken", okService).Return(newToken, nil)
-	mockRuntimeTokenProvider.On("GetRawToken", badService).Return("", errors.New("invalid service"))
-
-	tests := []struct {
-		Name          string
-		TestService   string
-		ExpiredToken  string
-		ExpectedToken string
-		ExpectedRetry bool
-	}{
-		{"Get token ok", okService, expiredToken, "new token", true},
-		{"Get token failed", badService, "", "", false},
-	}
-
-	for _, tc := range tests {
-		t.Run(tc.Name, func(t *testing.T) {
-			config := TestConfig{
-				SecretStore: bootstrapConfig.SecretStoreInfo{
-					RuntimeTokenProvider: types.RuntimeTokenProviderInfo{
-						Enabled:        true,
-						Protocol:       "https",
-						Host:           "provider.test.com",
-						Port:           12345,
-						TrustDomain:    "mydomain",
-						EndpointSocket: "/tmp/edgex/socket",
-					},
-				},
-			}
-
-			target := NewSecureProvider(context.Background(), config, logger.MockLogger{}, nil, mockRuntimeTokenProvider, tc.TestService)
-			actualToken, actualRetry := target.RuntimeTokenExpiredCallback(tc.ExpiredToken)
-			assert.Equal(t, tc.ExpectedToken, actualToken)
-			assert.Equal(t, tc.ExpectedRetry, actualRetry)
-		})
-	}
-}
-
-func TestSecureProvider_GetAccessToken(t *testing.T) {
-	testServiceKey := "edgex-unit-test"
-	expectedToken := "myAccessToken"
-	mock := &mocks.SecretClient{}
-	mock.On("GenerateConsulToken", testServiceKey).Return(expectedToken, nil)
-
-	tests := []struct {
-		name        string
-		tokenType   string
-		expectError bool
-	}{
-		{"Valid", TokenTypeConsul, false},
-		{"Invalid token Type", "bad-type", true},
-	}
-
-	for _, test := range tests {
-		t.Run(test.name, func(t *testing.T) {
-			target := NewSecureProvider(context.Background(), TestConfig{}, logger.MockLogger{}, nil, nil, "testService")
-			target.SetClient(mock)
-
-			actualToken, err := target.GetAccessToken(test.tokenType, testServiceKey)
-			if test.expectError {
-				require.Error(t, err)
-				return
-			}
-
-			require.NoError(t, err)
-			assert.Equal(t, expectedToken, actualToken)
-		})
-	}
-}
-
-func TestSecureProvider_seedSecrets(t *testing.T) {
-	allGood := `{"secrets": [{"path": "auth","imported": false,"secretData": [{"key": "user1","value": "password1"}]}]}`
-	allGoodExpected := `{"secrets":[{"path":"auth","imported":true,"secretData":[]}]}`
-	badJson := `{"secrets": [{"path": "","imported": false,"secretData": null}]}`
-
-	tests := []struct {
-		name          string
-		secretsJson   string
-		expectedJson  string
-		mockError     bool
-		expectedError string
-	}{
-		{"Valid", allGood, allGoodExpected, false, ""},
-		{"Partial Valid", allGood, allGoodExpected, false, ""},
-		{"Bad JSON", badJson, "", false, "seeding secrets failed unmarshaling JSON: ServiceSecrets.Secrets[0].Path field should not be empty string; ServiceSecrets.Secrets[0].SecretData field is required"},
-		{"Store Error", allGood, "", true, "1 error occurred:\n\t* failed to store secret for 'auth': store failed\n\n"},
-	}
-
-	target := NewSecureProvider(context.Background(), TestConfig{}, logger.MockLogger{}, nil, nil, "testService")
-
-	for _, test := range tests {
-		t.Run(test.name, func(t *testing.T) {
-
-			mock := &mocks.SecretClient{}
-
-			if test.mockError {
-				mock.On("StoreSecrets", mock2.Anything, mock2.Anything).Return(errors.New("store failed")).Once()
-			} else {
-				mock.On("StoreSecrets", mock2.Anything, mock2.Anything).Return(nil).Once()
-			}
-
-			target.SetClient(mock)
-
-			actual, err := target.seedSecrets([]byte(test.secretsJson))
-			if len(test.expectedError) > 0 {
-				require.Error(t, err)
-				assert.EqualError(t, err, test.expectedError)
-				return
-			}
-
-			require.NoError(t, err)
-			assert.Equal(t, test.expectedJson, string(actual))
-		})
-	}
-}
-
-func TestSecureProvider_HasSecrets(t *testing.T) {
-	expected := map[string]string{"username": "admin", "password": "sam123!"}
-
-	mock := &mocks.SecretClient{}
-	errorMessage := "Received a '404' response from the secret store"
-	mock.On("GetSecrets", "redis", "username", "password").Return(expected, nil)
-	mock.On("GetSecrets", "redis").Return(expected, nil)
-	mock.On("GetSecrets", "missing").Return(nil, pkg.NewErrPathNotFound(errorMessage))
-	mock.On("GetSecrets", "error").Return(nil, errors.New("no key"))
-
-	tests := []struct {
-		Name         string
-		Path         string
-		Client       secrets.SecretClient
-		ExpectError  bool
-		ExpectResult bool
-	}{
-		{"Valid - found", "redis", mock, false, true},
-		{"Valid - not found", "missing", mock, false, false},
-		{"Invalid No Client", "redis", nil, true, false},
-		{"Invalid Error", "error", mock, true, false},
-	}
-
-	for _, tc := range tests {
-		t.Run(tc.Name, func(t *testing.T) {
-			target := NewSecureProvider(context.Background(), TestConfig{}, logger.MockLogger{}, nil, nil, "testService")
-			target.SetClient(tc.Client)
-			actual, err := target.HasSecret(tc.Path)
-
-			if tc.ExpectError {
-				require.Error(t, err)
-				return
-			}
-
-			assert.Equal(t, tc.ExpectResult, actual)
-			require.NoError(t, err)
-		})
-	}
-}
 
 func TestSecureProvider_ListSecretPathsSecrets(t *testing.T) {
 	expectedKeys := []string{"username", "password", "config"}
@@ -811,4 +419,85 @@
 		})
 	}
 }
->>>>>>> 3935c8c9
+
+func TestSecureProvider_SecretUpdatedAtPath(t *testing.T) {
+	callbackCalled := false
+	callback := func(path string) {
+		callbackCalled = true
+	}
+
+	tests := []struct {
+		Name     string
+		Config   TestConfig
+		Path     string
+		Callback func(path string)
+	}{
+		{"Valid Secure", TestConfig{}, expectedPath, callback},
+		{"Valid No Callbacks", TestConfig{}, expectedPath, nil},
+	}
+
+	for _, tc := range tests {
+		t.Run(tc.Name, func(t *testing.T) {
+			callbackCalled = false
+			target := NewSecureProvider(context.Background(), tc.Config, logger.NewMockClient(), nil, nil, "testService")
+
+			if tc.Callback != nil {
+				target.registeredSecretCallbacks[tc.Path] = tc.Callback
+			}
+
+			target.SecretUpdatedAtPath(tc.Path)
+			assert.Equal(t, tc.Callback != nil, callbackCalled)
+		})
+	}
+}
+
+func TestSecureProvider_RegisteredSecretUpdatedCallback(t *testing.T) {
+	tests := []struct {
+		Name     string
+		Config   TestConfig
+		Path     string
+		Callback func(path string)
+	}{
+		{"Valid Secure", TestConfig{}, expectedPath, func(path string) {}},
+		{"Valid No Callbacks", TestConfig{}, expectedPath, nil},
+	}
+
+	for _, tc := range tests {
+		t.Run(tc.Name, func(t *testing.T) {
+			target := NewSecureProvider(context.Background(), tc.Config, logger.NewMockClient(), nil, nil, "testService")
+			err := target.RegisteredSecretUpdatedCallback(tc.Path, tc.Callback)
+			assert.NoError(t, err)
+
+			if tc.Callback != nil {
+				assert.NotEmpty(t, target.registeredSecretCallbacks[tc.Path])
+			} else {
+				assert.Nil(t, target.registeredSecretCallbacks[tc.Path])
+			}
+		})
+	}
+}
+
+func TestSecureProvider_DeregisterSecretUpdatedCallback(t *testing.T) {
+	tests := []struct {
+		Name     string
+		Config   TestConfig
+		Path     string
+		Callback func(path string)
+	}{
+		{"Valid Secure", TestConfig{}, expectedPath, func(path string) {}},
+	}
+
+	for _, tc := range tests {
+		t.Run(tc.Name, func(t *testing.T) {
+			target := NewSecureProvider(context.Background(), tc.Config, logger.NewMockClient(), nil, nil, "testService")
+
+			// Register a path.
+			err := target.RegisteredSecretUpdatedCallback(tc.Path, tc.Callback)
+			assert.NoError(t, err)
+
+			// Deregister a path.
+			target.DeregisterSecretUpdatedCallback(tc.Path)
+			assert.Empty(t, target.registeredSecretCallbacks)
+		})
+	}
+}