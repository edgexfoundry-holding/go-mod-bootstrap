--- conflicted
+++ resolved
@@ -349,7 +349,46 @@
 	}
 }
 
-<<<<<<< HEAD
+func TestSecureProvider_HasSecrets(t *testing.T) {
+	expected := map[string]string{"username": "admin", "password": "sam123!"}
+
+	mock := &mocks.SecretClient{}
+	errorMessage := "Received a '404' response from the secret store"
+	mock.On("GetSecrets", "redis", "username", "password").Return(expected, nil)
+	mock.On("GetSecrets", "redis").Return(expected, nil)
+	mock.On("GetSecrets", "missing").Return(nil, pkg.NewErrPathNotFound(errorMessage))
+	mock.On("GetSecrets", "error").Return(nil, errors.New("no key"))
+
+	tests := []struct {
+		Name         string
+		Path         string
+		Client       secrets.SecretClient
+		ExpectError  bool
+		ExpectResult bool
+	}{
+		{"Valid - found", "redis", mock, false, true},
+		{"Valid - not found", "missing", mock, false, false},
+		{"Invalid No Client", "redis", nil, true, false},
+		{"Invalid Error", "error", mock, true, false},
+	}
+
+	for _, tc := range tests {
+		t.Run(tc.Name, func(t *testing.T) {
+			target := NewSecureProvider(context.Background(), TestConfig{}, logger.MockLogger{}, nil, nil, "testService")
+			target.SetClient(tc.Client)
+			actual, err := target.HasSecret(tc.Path)
+
+			if tc.ExpectError {
+				require.Error(t, err)
+				return
+			}
+
+			assert.Equal(t, tc.ExpectResult, actual)
+			require.NoError(t, err)
+		})
+	}
+}
+
 func TestSecureProvider_ListSecretPathsSecrets(t *testing.T) {
 	expectedKeys := []string{"username", "password", "config/"}
 	mock := &mocks.SecretClient{}
@@ -367,55 +406,20 @@
 		{"Valid Secure", "mysql", TestConfig{}, mock, false},
 		{"Invalid Secure", "missing", TestConfig{}, mock, true},
 		{"Invalid No Client", "mysql", TestConfig{}, nil, true},
-=======
-func TestSecureProvider_HasSecrets(t *testing.T) {
-	expected := map[string]string{"username": "admin", "password": "sam123!"}
-
-	mock := &mocks.SecretClient{}
-	errorMessage := "Received a '404' response from the secret store"
-	mock.On("GetSecrets", "redis", "username", "password").Return(expected, nil)
-	mock.On("GetSecrets", "redis").Return(expected, nil)
-	mock.On("GetSecrets", "missing").Return(nil, pkg.NewErrPathNotFound(errorMessage))
-	mock.On("GetSecrets", "error").Return(nil, errors.New("no key"))
-
-	tests := []struct {
-		Name         string
-		Path         string
-		Client       secrets.SecretClient
-		ExpectError  bool
-		ExpectResult bool
-	}{
-		{"Valid - found", "redis", mock, false, true},
-		{"Valid - not found", "missing", mock, false, false},
-		{"Invalid No Client", "redis", nil, true, false},
-		{"Invalid Error", "error", mock, true, false},
->>>>>>> 81938145
-	}
-
-	for _, tc := range tests {
-		t.Run(tc.Name, func(t *testing.T) {
-<<<<<<< HEAD
+	}
+
+	for _, tc := range tests {
+		t.Run(tc.Name, func(t *testing.T) {
 			target := NewSecureProvider(context.Background(), tc.Config, logger.MockLogger{}, nil, nil, "testService")
 			target.SetClient(tc.Client)
 			actual, err := target.ListSecretsAtPath(tc.Path)
-=======
-			target := NewSecureProvider(context.Background(), TestConfig{}, logger.MockLogger{}, nil, nil, "testService")
-			target.SetClient(tc.Client)
-			actual, err := target.HasSecret(tc.Path)
-
->>>>>>> 81938145
 			if tc.ExpectError {
 				require.Error(t, err)
 				return
 			}
 
-<<<<<<< HEAD
 			require.NoError(t, err)
 			assert.Equal(t, expectedKeys, actual)
-=======
-			assert.Equal(t, tc.ExpectResult, actual)
-			require.NoError(t, err)
->>>>>>> 81938145
 		})
 	}
 }