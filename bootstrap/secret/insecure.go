/*******************************************************************************
 * Copyright 2020 Intel Inc.
 *
 * Licensed under the Apache License, Version 2.0 (the "License"); you may not use this file except
 * in compliance with the License. You may obtain a copy of the License at
 *
 * http://www.apache.org/licenses/LICENSE-2.0
 *
 * Unless required by applicable law or agreed to in writing, software distributed under the License
 * is distributed on an "AS IS" BASIS, WITHOUT WARRANTIES OR CONDITIONS OF ANY KIND, either express
 * or implied. See the License for the specific language governing permissions and limitations under
 * the License.
 *******************************************************************************/

package secret

import (
	"errors"
	"fmt"
	"strings"
	"time"

	"github.com/edgexfoundry/go-mod-bootstrap/v2/bootstrap/interfaces"

	"github.com/edgexfoundry/go-mod-core-contracts/v2/clients/logger"
)

// InsecureProvider implements the SecretProvider interface for insecure secrets
type InsecureProvider struct {
	lc                        logger.LoggingClient
	configuration             interfaces.Configuration
	lastUpdated               time.Time
	registeredSecretCallbacks map[string]func(path string)
}

// NewInsecureProvider creates, initializes Provider for insecure secrets.
func NewInsecureProvider(config interfaces.Configuration, lc logger.LoggingClient) *InsecureProvider {
	return &InsecureProvider{
		configuration: config,
		lc:            lc,
		lastUpdated:   time.Now(),
	}
}

// GetSecret retrieves secrets from a Insecure Secrets secret store.
// path specifies the type or location of the secrets to retrieve.
// keys specifies the secrets which to retrieve. If no keys are provided then all the keys associated with the
// specified path will be returned.
func (p *InsecureProvider) GetSecret(path string, keys ...string) (map[string]string, error) {
	results := make(map[string]string)
	pathExists := false
	var missingKeys []string

	insecureSecrets := p.configuration.GetInsecureSecrets()
	if insecureSecrets == nil {
		err := fmt.Errorf("InsecureSecrets missing from configuration")
		return nil, err
	}

	for _, insecureSecret := range insecureSecrets {
		if insecureSecret.Path == path {
			if len(keys) == 0 {
				// If no keys are provided then all the keys associated with the specified path will be returned
				for k, v := range insecureSecret.Secrets {
					results[k] = v
				}
				return results, nil
			}

			pathExists = true
			for _, key := range keys {
				value, keyExists := insecureSecret.Secrets[key]
				if !keyExists {
					missingKeys = append(missingKeys, key)
					continue
				}
				results[key] = value
			}
		}
	}

	if len(missingKeys) > 0 {
		err := fmt.Errorf("No value for the keys: [%s] exists", strings.Join(missingKeys, ","))
		return nil, err
	}

	if !pathExists {
		// if path is not in secret store
		err := fmt.Errorf("Error, path (%v) doesn't exist in secret store", path)
		return nil, err
	}

	return results, nil
}

// StoreSecret stores the secrets, but is not supported for Insecure Secrets
func (p *InsecureProvider) StoreSecret(_ string, _ map[string]string) error {
	return errors.New("storing secrets is not supported when running in insecure mode")
}

// SecretsUpdated resets LastUpdate time for the Insecure Secrets.
func (p *InsecureProvider) SecretsUpdated() {
	p.lastUpdated = time.Now()
}

// SecretsLastUpdated returns the last time insecure secrets were updated
func (p *InsecureProvider) SecretsLastUpdated() time.Time {
	return p.lastUpdated
}

// GetAccessToken returns the AccessToken for the specified type, which in insecure mode is not need
// so just returning an empty token.
func (p *InsecureProvider) GetAccessToken(_ string, _ string) (string, error) {
	return "", nil
}

// HasSecret returns true if the service's SecretStore contains a secret at the specified path.
func (p *InsecureProvider) HasSecret(path string) (bool, error) {
	insecureSecrets := p.configuration.GetInsecureSecrets()
	if insecureSecrets == nil {
		err := fmt.Errorf("InsecureSecret missing from configuration")
		return false, err
	}

	for _, insecureSecret := range insecureSecrets {
		if insecureSecret.Path == path {
			return true, nil
		}
	}

	return false, nil
}

<<<<<<< HEAD
// RegisteredSecretUpdateCallback registers a callback for a secret.
func (p *InsecureProvider) RegisteredSecretUpdateCallback(path string, callback func(path string)) {
	p.registeredSecretCallbacks[path] = callback
}

// SecretsUpdatedWithPath performs updates for an updated secret.
func (p *InsecureProvider) SecretsUpdatedWithPath(path string) {
	p.lastUpdated = time.Now()

	if p.registeredSecretCallbacks != nil {
		// Execute Callback for provided path.
		for k, v := range p.registeredSecretCallbacks {
			if k == path {
				v(path)
				return
			}
		}
	}

	p.lc.Infof("no callback registered for path: '%s'", path)
=======
// ListSecretPaths returns a list of paths for the current service from an insecure/secure secret store.
func (p *InsecureProvider) ListSecretPaths() ([]string, error) {
	var results []string

	insecureSecrets := p.configuration.GetInsecureSecrets()
	if insecureSecrets == nil {
		err := fmt.Errorf("InsecureSecrets missing from configuration")
		return nil, err
	}

	for _, insecureSecret := range insecureSecrets {
		results = append(results, insecureSecret.Path)
	}

	return results, nil
>>>>>>> 3935c8c9
}<|MERGE_RESOLUTION|>--- conflicted
+++ resolved
@@ -36,9 +36,10 @@
 // NewInsecureProvider creates, initializes Provider for insecure secrets.
 func NewInsecureProvider(config interfaces.Configuration, lc logger.LoggingClient) *InsecureProvider {
 	return &InsecureProvider{
-		configuration: config,
-		lc:            lc,
-		lastUpdated:   time.Now(),
+		configuration:             config,
+		lc:                        lc,
+		lastUpdated:               time.Now(),
+		registeredSecretCallbacks: make(map[string]func(path string)),
 	}
 }
 
@@ -131,28 +132,6 @@
 	return false, nil
 }
 
-<<<<<<< HEAD
-// RegisteredSecretUpdateCallback registers a callback for a secret.
-func (p *InsecureProvider) RegisteredSecretUpdateCallback(path string, callback func(path string)) {
-	p.registeredSecretCallbacks[path] = callback
-}
-
-// SecretsUpdatedWithPath performs updates for an updated secret.
-func (p *InsecureProvider) SecretsUpdatedWithPath(path string) {
-	p.lastUpdated = time.Now()
-
-	if p.registeredSecretCallbacks != nil {
-		// Execute Callback for provided path.
-		for k, v := range p.registeredSecretCallbacks {
-			if k == path {
-				v(path)
-				return
-			}
-		}
-	}
-
-	p.lc.Infof("no callback registered for path: '%s'", path)
-=======
 // ListSecretPaths returns a list of paths for the current service from an insecure/secure secret store.
 func (p *InsecureProvider) ListSecretPaths() ([]string, error) {
 	var results []string
@@ -168,5 +147,37 @@
 	}
 
 	return results, nil
->>>>>>> 3935c8c9
+}
+
+// RegisteredSecretUpdatedCallback registers a callback for a secret.
+func (p *InsecureProvider) RegisteredSecretUpdatedCallback(path string, callback func(path string)) error {
+	if _, ok := p.registeredSecretCallbacks[path]; ok {
+		return fmt.Errorf("there is a callback already registered for path '%v'", path)
+	}
+
+	// Register new call back for path.
+	p.registeredSecretCallbacks[path] = callback
+
+	return nil
+}
+
+// SecretUpdatedAtPath performs updates and callbacks for an updated secret or path.
+func (p *InsecureProvider) SecretUpdatedAtPath(path string) {
+	p.lastUpdated = time.Now()
+	if p.registeredSecretCallbacks != nil {
+		// Execute Callback for provided path.
+		for k, v := range p.registeredSecretCallbacks {
+			if k == path {
+				p.lc.Debugf("invoking callback registered for path: '%s'", path)
+				v(path)
+				return
+			}
+		}
+	}
+}
+
+// DeregisterSecretUpdatedCallback removes a secret's registered callback path.
+func (p *InsecureProvider) DeregisterSecretUpdatedCallback(path string) {
+	// Remove path from map.
+	delete(p.registeredSecretCallbacks, path)
 }