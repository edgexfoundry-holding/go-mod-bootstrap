/*******************************************************************************
 * Copyright 2020 Intel Inc.
 *
 * Licensed under the Apache License, Version 2.0 (the "License"); you may not use this file except
 * in compliance with the License. You may obtain a copy of the License at
 *
 * http://www.apache.org/licenses/LICENSE-2.0
 *
 * Unless required by applicable law or agreed to in writing, software distributed under the License
 * is distributed on an "AS IS" BASIS, WITHOUT WARRANTIES OR CONDITIONS OF ANY KIND, either express
 * or implied. See the License for the specific language governing permissions and limitations under
 * the License.
 *******************************************************************************/

package secret

import (
	"errors"
	"fmt"
	"strings"
	"time"

	"github.com/edgexfoundry/go-mod-bootstrap/v2/bootstrap/interfaces"

	"github.com/edgexfoundry/go-mod-core-contracts/v2/clients/logger"
)

// InsecureProvider implements the SecretProvider interface for insecure secrets
type InsecureProvider struct {
	lc            logger.LoggingClient
	configuration interfaces.Configuration
	lastUpdated   time.Time
}

// NewInsecureProvider creates, initializes Provider for insecure secrets.
func NewInsecureProvider(config interfaces.Configuration, lc logger.LoggingClient) *InsecureProvider {
	return &InsecureProvider{
		configuration: config,
		lc:            lc,
		lastUpdated:   time.Now(),
	}
}

// GetSecret retrieves secrets from a Insecure Secrets secret store.
// path specifies the type or location of the secrets to retrieve.
// keys specifies the secrets which to retrieve. If no keys are provided then all the keys associated with the
// specified path will be returned.
func (p *InsecureProvider) GetSecret(path string, keys ...string) (map[string]string, error) {
	results := make(map[string]string)
	pathExists := false
	var missingKeys []string

	insecureSecrets := p.configuration.GetInsecureSecrets()
	if insecureSecrets == nil {
		err := fmt.Errorf("InsecureSecrets missing from configuration")
		return nil, err
	}

	for _, insecureSecret := range insecureSecrets {
		if insecureSecret.Path == path {
			if len(keys) == 0 {
				// If no keys are provided then all the keys associated with the specified path will be returned
				for k, v := range insecureSecret.Secrets {
					results[k] = v
				}
				return results, nil
			}

			pathExists = true
			for _, key := range keys {
				value, keyExists := insecureSecret.Secrets[key]
				if !keyExists {
					missingKeys = append(missingKeys, key)
					continue
				}
				results[key] = value
			}
		}
	}

	if len(missingKeys) > 0 {
		err := fmt.Errorf("No value for the keys: [%s] exists", strings.Join(missingKeys, ","))
		return nil, err
	}

	if !pathExists {
		// if path is not in secret store
		err := fmt.Errorf("Error, path (%v) doesn't exist in secret store", path)
		return nil, err
	}

	return results, nil
}

// StoreSecret stores the secrets, but is not supported for Insecure Secrets
func (p *InsecureProvider) StoreSecret(_ string, _ map[string]string) error {
	return errors.New("storing secrets is not supported when running in insecure mode")
}

// SecretsUpdated resets LastUpdate time for the Insecure Secrets.
func (p *InsecureProvider) SecretsUpdated() {
	p.lastUpdated = time.Now()
}

// SecretsLastUpdated returns the last time insecure secrets were updated
func (p *InsecureProvider) SecretsLastUpdated() time.Time {
	return p.lastUpdated
}

// GetAccessToken returns the AccessToken for the specified type, which in insecure mode is not need
// so just returning an empty token.
func (p *InsecureProvider) GetAccessToken(_ string, _ string) (string, error) {
	return "", nil
}

<<<<<<< HEAD
// ListSecretsAtPath retrieves a list of secret keys from an insecure secrets secret store.
// Path specifies the type or location of the secrets to retrieve.
// If no path is provided then all keys at the specified path will be returned.
func (p *InsecureProvider) ListSecretsAtPath(path string) ([]string, error) {
	var results []string
	pathExists := false

	insecureSecrets := p.configuration.GetInsecureSecrets()
	if insecureSecrets == nil {
		err := fmt.Errorf("InsecureSecrets missing from configuration")
		return nil, err
=======
// HasSecret returns true if the service's SecretStore contains a secret at the specified path.
func (p *InsecureProvider) HasSecret(path string) (bool, error) {
	insecureSecrets := p.configuration.GetInsecureSecrets()
	if insecureSecrets == nil {
		err := fmt.Errorf("InsecureSecret missing from configuration")
		return false, err
>>>>>>> 81938145
	}

	for _, insecureSecret := range insecureSecrets {
		if insecureSecret.Path == path {
<<<<<<< HEAD
			pathExists = true
			for k, _ := range insecureSecret.Secrets {
				results = append(results, k)
			}
		}
	}

	if !pathExists {
		// if path is not in secret store
		err := fmt.Errorf("Error, path (%v) doesn't exist in secret store", path)
		return nil, err
	}

	return results, nil
=======
			return true, nil
		}
	}

	return false, nil
>>>>>>> 81938145
}<|MERGE_RESOLUTION|>--- conflicted
+++ resolved
@@ -113,7 +113,23 @@
 	return "", nil
 }
 
-<<<<<<< HEAD
+// HasSecret returns true if the service's SecretStore contains a secret at the specified path.
+func (p *InsecureProvider) HasSecret(path string) (bool, error) {
+	insecureSecrets := p.configuration.GetInsecureSecrets()
+	if insecureSecrets == nil {
+		err := fmt.Errorf("InsecureSecret missing from configuration")
+		return false, err
+	}
+
+	for _, insecureSecret := range insecureSecrets {
+		if insecureSecret.Path == path {
+			return true, nil
+		}
+	}
+
+	return false, nil
+}
+
 // ListSecretsAtPath retrieves a list of secret keys from an insecure secrets secret store.
 // Path specifies the type or location of the secrets to retrieve.
 // If no path is provided then all keys at the specified path will be returned.
@@ -125,19 +141,10 @@
 	if insecureSecrets == nil {
 		err := fmt.Errorf("InsecureSecrets missing from configuration")
 		return nil, err
-=======
-// HasSecret returns true if the service's SecretStore contains a secret at the specified path.
-func (p *InsecureProvider) HasSecret(path string) (bool, error) {
-	insecureSecrets := p.configuration.GetInsecureSecrets()
-	if insecureSecrets == nil {
-		err := fmt.Errorf("InsecureSecret missing from configuration")
-		return false, err
->>>>>>> 81938145
 	}
 
 	for _, insecureSecret := range insecureSecrets {
 		if insecureSecret.Path == path {
-<<<<<<< HEAD
 			pathExists = true
 			for k, _ := range insecureSecret.Secrets {
 				results = append(results, k)
@@ -152,11 +159,4 @@
 	}
 
 	return results, nil
-=======
-			return true, nil
-		}
-	}
-
-	return false, nil
->>>>>>> 81938145
 }