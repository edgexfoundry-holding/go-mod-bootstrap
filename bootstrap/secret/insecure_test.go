--- conflicted
+++ resolved
@@ -96,11 +96,7 @@
 	assert.Len(t, actualToken, 0)
 }
 
-<<<<<<< HEAD
 func TestInsecureProvider_ListPaths(t *testing.T) {
-=======
-func TestInsecureProvider_HasSecrets(t *testing.T) {
->>>>>>> 81938145
 	configAllSecrets := TestConfig{
 		InsecureSecrets: map[string]bootstrapConfig.InsecureSecretsInfo{
 			"DB": {
@@ -113,7 +109,6 @@
 	configMissingSecrets := TestConfig{
 		InsecureSecrets: map[string]bootstrapConfig.InsecureSecretsInfo{
 			"DB": {
-<<<<<<< HEAD
 				Path: expectedPath,
 			},
 		},
@@ -129,7 +124,36 @@
 		{"Valid", expectedPath, expectedSecretsKeys, configAllSecrets, false},
 		{"Invalid - No secrets", expectedPath, nil, configMissingSecrets, false},
 		{"Invalid - Bad Path", "bogus", nil, configAllSecrets, true},
-=======
+	}
+
+	for _, tc := range tests {
+		t.Run(tc.Name, func(t *testing.T) {
+			target := NewInsecureProvider(tc.Config, logger.MockLogger{})
+			actual, err := target.ListSecretsAtPath(tc.Path)
+			if tc.ExpectError {
+				require.Error(t, err)
+				return
+			}
+
+			require.NoError(t, err)
+			assert.Equal(t, tc.ExpectedKeys, actual)
+		})
+	}
+}
+
+func TestInsecureProvider_HasSecrets(t *testing.T) {
+	configAllSecrets := TestConfig{
+		InsecureSecrets: map[string]bootstrapConfig.InsecureSecretsInfo{
+			"DB": {
+				Path:    expectedPath,
+				Secrets: expectedSecrets,
+			},
+		},
+	}
+
+	configMissingSecrets := TestConfig{
+		InsecureSecrets: map[string]bootstrapConfig.InsecureSecretsInfo{
+			"DB": {
 				Path: "redis",
 			},
 		},
@@ -150,28 +174,19 @@
 		{"Valid - No secrets", expectedPath, []string{"username", "password"}, configMissingSecrets, false, false},
 		{"Valid - Bad Path", "bogus", []string{"username", "password"}, configAllSecrets, false, false},
 		{"Invalid - No Config", "bogus", []string{"username", "password"}, configNoSecrets, true, false},
->>>>>>> 81938145
 	}
 
 	for _, tc := range tests {
 		t.Run(tc.Name, func(t *testing.T) {
 			target := NewInsecureProvider(tc.Config, logger.MockLogger{})
-<<<<<<< HEAD
-			actual, err := target.ListSecretsAtPath(tc.Path)
-=======
 			actual, err := target.HasSecret(tc.Path)
->>>>>>> 81938145
 			if tc.ExpectError {
 				require.Error(t, err)
 				return
 			}
 
 			require.NoError(t, err)
-<<<<<<< HEAD
-			assert.Equal(t, tc.ExpectedKeys, actual)
-=======
 			assert.Equal(t, tc.ExpectResults, actual)
->>>>>>> 81938145
 		})
 	}
 }