<<<<<<< HEAD
/*******************************************************************************
 * Copyright 2020 Intel Inc.
 *
 * Licensed under the Apache License, Version 2.0 (the "License"); you may not use this file except
 * in compliance with the License. You may obtain a copy of the License at
 *
 * http://www.apache.org/licenses/LICENSE-2.0
 *
 * Unless required by applicable law or agreed to in writing, software distributed under the License
 * is distributed on an "AS IS" BASIS, WITHOUT WARRANTIES OR CONDITIONS OF ANY KIND, either express
 * or implied. See the License for the specific language governing permissions and limitations under
 * the License.
 *******************************************************************************/

package secret

import (
	"testing"
	"time"

	bootstrapConfig "github.com/edgexfoundry/go-mod-bootstrap/v2/config"

	"github.com/edgexfoundry/go-mod-core-contracts/v2/clients/logger"

	"github.com/stretchr/testify/assert"
	"github.com/stretchr/testify/require"
)

func TestInsecureProvider_GetSecrets(t *testing.T) {
	configAllSecrets := TestConfig{
		InsecureSecrets: map[string]bootstrapConfig.InsecureSecretsInfo{
			"DB": {
				Path:    expectedPath,
				Secrets: expectedSecrets,
			},
		},
	}

	configMissingSecrets := TestConfig{
		InsecureSecrets: map[string]bootstrapConfig.InsecureSecretsInfo{
			"DB": {
				Path: "redis",
			},
		},
	}

	tests := []struct {
		Name        string
		Path        string
		Keys        []string
		Config      TestConfig
		ExpectError bool
	}{
		{"Valid", expectedPath, []string{"username", "password"}, configAllSecrets, false},
		{"Valid just path", expectedPath, nil, configAllSecrets, false},
		{"Invalid - No secrets", expectedPath, []string{"username", "password"}, configMissingSecrets, true},
		{"Invalid - Bad Path", "bogus", []string{"username", "password"}, configAllSecrets, true},
	}

	for _, tc := range tests {
		t.Run(tc.Name, func(t *testing.T) {
			target := NewInsecureProvider(tc.Config, logger.MockLogger{})
			actual, err := target.GetSecret(tc.Path, tc.Keys...)
			if tc.ExpectError {
				require.Error(t, err)
				return
			}

			require.NoError(t, err)
			assert.Equal(t, expectedSecrets, actual)
		})
	}
}

func TestInsecureProvider_StoreSecrets_Secure(t *testing.T) {
	target := NewInsecureProvider(nil, nil)
	err := target.StoreSecret("myPath", map[string]string{"Key": "value"})
	require.Error(t, err)
}

func TestInsecureProvider_SecretsUpdated_SecretsLastUpdated(t *testing.T) {
	target := NewInsecureProvider(nil, logger.MockLogger{})
	previous := target.SecretsLastUpdated()
	time.Sleep(1 * time.Second)
	target.SecretsUpdated()
	current := target.SecretsLastUpdated()
	assert.True(t, current.After(previous))
}

func TestInsecureProvider_GetAccessToken(t *testing.T) {
	target := NewInsecureProvider(nil, logger.MockLogger{})
	actualToken, err := target.GetAccessToken(TokenTypeConsul, "my-service-key")
	require.NoError(t, err)
	assert.Len(t, actualToken, 0)
}

func TestInsecureProvider_HasSecrets(t *testing.T) {
	configAllSecrets := TestConfig{
		InsecureSecrets: map[string]bootstrapConfig.InsecureSecretsInfo{
			"DB": {
				Path:    expectedPath,
				Secrets: expectedSecrets,
			},
		},
	}

	configMissingSecrets := TestConfig{
		InsecureSecrets: map[string]bootstrapConfig.InsecureSecretsInfo{
			"DB": {
				Path: "redis",
			},
		},
	}

	configNoSecrets := TestConfig{}

	tests := []struct {
		Name          string
		Path          string
		Keys          []string
		Config        TestConfig
		ExpectError   bool
		ExpectResults bool
	}{
		{"Valid", expectedPath, []string{"username", "password"}, configAllSecrets, false, true},
		{"Valid just path", expectedPath, nil, configAllSecrets, false, true},
		{"Valid - No secrets", expectedPath, []string{"username", "password"}, configMissingSecrets, false, false},
		{"Valid - Bad Path", "bogus", []string{"username", "password"}, configAllSecrets, false, false},
		{"Invalid - No Config", "bogus", []string{"username", "password"}, configNoSecrets, true, false},
	}

	for _, tc := range tests {
		t.Run(tc.Name, func(t *testing.T) {
			target := NewInsecureProvider(tc.Config, logger.MockLogger{})
			actual, err := target.HasSecret(tc.Path)
			if tc.ExpectError {
				require.Error(t, err)
				return
			}

			require.NoError(t, err)
			assert.Equal(t, tc.ExpectResults, actual)
		})
	}
}
=======
/*******************************************************************************
 * Copyright 2020 Intel Inc.
 *
 * Licensed under the Apache License, Version 2.0 (the "License"); you may not use this file except
 * in compliance with the License. You may obtain a copy of the License at
 *
 * http://www.apache.org/licenses/LICENSE-2.0
 *
 * Unless required by applicable law or agreed to in writing, software distributed under the License
 * is distributed on an "AS IS" BASIS, WITHOUT WARRANTIES OR CONDITIONS OF ANY KIND, either express
 * or implied. See the License for the specific language governing permissions and limitations under
 * the License.
 *******************************************************************************/

package secret

import (
	"testing"
	"time"

	bootstrapConfig "github.com/edgexfoundry/go-mod-bootstrap/v2/config"

	"github.com/edgexfoundry/go-mod-core-contracts/v2/clients/logger"

	"github.com/stretchr/testify/assert"
	"github.com/stretchr/testify/require"
)

var expectedSecretsKeys = []string{"redisdb", "kongdb"}

func TestInsecureProvider_GetSecrets(t *testing.T) {
	configAllSecrets := TestConfig{
		InsecureSecrets: map[string]bootstrapConfig.InsecureSecretsInfo{
			"DB": {
				Path:    expectedPath,
				Secrets: expectedSecrets,
			},
		},
	}

	configMissingSecrets := TestConfig{
		InsecureSecrets: map[string]bootstrapConfig.InsecureSecretsInfo{
			"DB": {
				Path: "redis",
			},
		},
	}

	tests := []struct {
		Name        string
		Path        string
		Keys        []string
		Config      TestConfig
		ExpectError bool
	}{
		{"Valid", expectedPath, []string{"username", "password"}, configAllSecrets, false},
		{"Valid just path", expectedPath, nil, configAllSecrets, false},
		{"Invalid - No secrets", expectedPath, []string{"username", "password"}, configMissingSecrets, true},
		{"Invalid - Bad Path", "bogus", []string{"username", "password"}, configAllSecrets, true},
	}

	for _, tc := range tests {
		t.Run(tc.Name, func(t *testing.T) {
			target := NewInsecureProvider(tc.Config, logger.MockLogger{})
			actual, err := target.GetSecret(tc.Path, tc.Keys...)
			if tc.ExpectError {
				require.Error(t, err)
				return
			}

			require.NoError(t, err)
			assert.Equal(t, expectedSecrets, actual)
		})
	}
}

func TestInsecureProvider_StoreSecrets_Secure(t *testing.T) {
	target := NewInsecureProvider(nil, nil)
	err := target.StoreSecret("myPath", map[string]string{"Key": "value"})
	require.Error(t, err)
}

func TestInsecureProvider_SecretsUpdated_SecretsLastUpdated(t *testing.T) {
	target := NewInsecureProvider(nil, logger.MockLogger{})
	previous := target.SecretsLastUpdated()
	time.Sleep(1 * time.Second)
	target.SecretsUpdated()
	current := target.SecretsLastUpdated()
	assert.True(t, current.After(previous))
}

func TestInsecureProvider_GetAccessToken(t *testing.T) {
	target := NewInsecureProvider(nil, logger.MockLogger{})
	actualToken, err := target.GetAccessToken(TokenTypeConsul, "my-service-key")
	require.NoError(t, err)
	assert.Len(t, actualToken, 0)
}

func TestInsecureProvider_ListPaths(t *testing.T) {
	configAllSecrets := TestConfig{
		InsecureSecrets: map[string]bootstrapConfig.InsecureSecretsInfo{
			"REDIS": {
				Path:    "redisdb",
				Secrets: expectedSecrets,
			},
			"KONG": {
				Path:    "kongdb",
				Secrets: expectedSecrets,
			},
		},
	}

	configMissingSecrets := TestConfig{
		InsecureSecrets: map[string]bootstrapConfig.InsecureSecretsInfo{
			"DB": {
				Path: "redisdb",
			},
		},
	}

	tests := []struct {
		Name         string
		ExpectedKeys []string
		Config       TestConfig
		ExpectError  bool
	}{
		{"Valid", expectedSecretsKeys, configAllSecrets, false},
		{"Invalid - No secrets", []string{"redisdb"}, configMissingSecrets, false},
	}

	for _, tc := range tests {
		t.Run(tc.Name, func(t *testing.T) {
			target := NewInsecureProvider(tc.Config, logger.MockLogger{})
			actual, err := target.ListSecretPaths()
			if tc.ExpectError {
				require.Error(t, err)
				return
			}

			require.NoError(t, err)
			assert.Equal(t, tc.ExpectedKeys, actual)
		})
	}
}

func TestInsecureProvider_HasSecrets(t *testing.T) {
	configAllSecrets := TestConfig{
		InsecureSecrets: map[string]bootstrapConfig.InsecureSecretsInfo{
			"DB": {
				Path:    expectedPath,
				Secrets: expectedSecrets,
			},
		},
	}

	configMissingSecrets := TestConfig{
		InsecureSecrets: map[string]bootstrapConfig.InsecureSecretsInfo{
			"DB": {
				Path: "redis",
			},
		},
	}

	configNoSecrets := TestConfig{}

	tests := []struct {
		Name          string
		Path          string
		Keys          []string
		Config        TestConfig
		ExpectError   bool
		ExpectResults bool
	}{
		{"Valid", expectedPath, []string{"username", "password"}, configAllSecrets, false, true},
		{"Valid just path", expectedPath, nil, configAllSecrets, false, true},
		{"Valid - No secrets", expectedPath, []string{"username", "password"}, configMissingSecrets, false, false},
		{"Valid - Bad Path", "bogus", []string{"username", "password"}, configAllSecrets, false, false},
		{"Invalid - No Config", "bogus", []string{"username", "password"}, configNoSecrets, true, false},
	}

	for _, tc := range tests {
		t.Run(tc.Name, func(t *testing.T) {
			target := NewInsecureProvider(tc.Config, logger.MockLogger{})
			actual, err := target.HasSecret(tc.Path)
			if tc.ExpectError {
				require.Error(t, err)
				return
			}

			require.NoError(t, err)
			assert.Equal(t, tc.ExpectResults, actual)
		})
	}
}
>>>>>>> 3935c8c9
<|MERGE_RESOLUTION|>--- conflicted
+++ resolved
@@ -1,4 +1,3 @@
-<<<<<<< HEAD
 /*******************************************************************************
  * Copyright 2020 Intel Inc.
  *
@@ -16,6 +15,8 @@
 package secret
 
 import (
+	"reflect"
+	"sort"
 	"testing"
 	"time"
 
@@ -26,6 +27,8 @@
 	"github.com/stretchr/testify/assert"
 	"github.com/stretchr/testify/require"
 )
+
+var expectedSecretsKeys = []string{"redisdb", "kongdb"}
 
 func TestInsecureProvider_GetSecrets(t *testing.T) {
 	configAllSecrets := TestConfig{
@@ -95,6 +98,58 @@
 	assert.Len(t, actualToken, 0)
 }
 
+func TestInsecureProvider_ListPaths(t *testing.T) {
+	configAllSecrets := TestConfig{
+		InsecureSecrets: map[string]bootstrapConfig.InsecureSecretsInfo{
+			"REDIS": {
+				Path:    "redisdb",
+				Secrets: expectedSecrets,
+			},
+			"KONG": {
+				Path:    "kongdb",
+				Secrets: expectedSecrets,
+			},
+		},
+	}
+
+	configMissingSecrets := TestConfig{
+		InsecureSecrets: map[string]bootstrapConfig.InsecureSecretsInfo{
+			"DB": {
+				Path: "redisdb",
+			},
+		},
+	}
+
+	tests := []struct {
+		Name         string
+		ExpectedKeys []string
+		Config       TestConfig
+		ExpectError  bool
+	}{
+		{"Valid", expectedSecretsKeys, configAllSecrets, false},
+		{"Invalid - No secrets", []string{"redisdb"}, configMissingSecrets, false},
+	}
+
+	for _, tc := range tests {
+		t.Run(tc.Name, func(t *testing.T) {
+			target := NewInsecureProvider(tc.Config, logger.MockLogger{})
+			actual, err := target.ListSecretPaths()
+			if tc.ExpectError {
+				require.Error(t, err)
+				return
+			}
+
+			require.NoError(t, err)
+
+			// Sorting slices for comparison.
+			sort.Strings(actual)
+			sort.Strings(tc.ExpectedKeys)
+
+			assert.True(t, reflect.DeepEqual(tc.ExpectedKeys, actual))
+		})
+	}
+}
+
 func TestInsecureProvider_HasSecrets(t *testing.T) {
 	configAllSecrets := TestConfig{
 		InsecureSecrets: map[string]bootstrapConfig.InsecureSecretsInfo{
@@ -144,199 +199,110 @@
 		})
 	}
 }
-=======
-/*******************************************************************************
- * Copyright 2020 Intel Inc.
- *
- * Licensed under the Apache License, Version 2.0 (the "License"); you may not use this file except
- * in compliance with the License. You may obtain a copy of the License at
- *
- * http://www.apache.org/licenses/LICENSE-2.0
- *
- * Unless required by applicable law or agreed to in writing, software distributed under the License
- * is distributed on an "AS IS" BASIS, WITHOUT WARRANTIES OR CONDITIONS OF ANY KIND, either express
- * or implied. See the License for the specific language governing permissions and limitations under
- * the License.
- *******************************************************************************/
-
-package secret
-
-import (
-	"testing"
-	"time"
-
-	bootstrapConfig "github.com/edgexfoundry/go-mod-bootstrap/v2/config"
-
-	"github.com/edgexfoundry/go-mod-core-contracts/v2/clients/logger"
-
-	"github.com/stretchr/testify/assert"
-	"github.com/stretchr/testify/require"
-)
-
-var expectedSecretsKeys = []string{"redisdb", "kongdb"}
-
-func TestInsecureProvider_GetSecrets(t *testing.T) {
-	configAllSecrets := TestConfig{
-		InsecureSecrets: map[string]bootstrapConfig.InsecureSecretsInfo{
-			"DB": {
-				Path:    expectedPath,
-				Secrets: expectedSecrets,
-			},
-		},
-	}
-
-	configMissingSecrets := TestConfig{
-		InsecureSecrets: map[string]bootstrapConfig.InsecureSecretsInfo{
-			"DB": {
-				Path: "redis",
-			},
-		},
-	}
-
-	tests := []struct {
-		Name        string
-		Path        string
-		Keys        []string
-		Config      TestConfig
-		ExpectError bool
-	}{
-		{"Valid", expectedPath, []string{"username", "password"}, configAllSecrets, false},
-		{"Valid just path", expectedPath, nil, configAllSecrets, false},
-		{"Invalid - No secrets", expectedPath, []string{"username", "password"}, configMissingSecrets, true},
-		{"Invalid - Bad Path", "bogus", []string{"username", "password"}, configAllSecrets, true},
-	}
-
-	for _, tc := range tests {
-		t.Run(tc.Name, func(t *testing.T) {
-			target := NewInsecureProvider(tc.Config, logger.MockLogger{})
-			actual, err := target.GetSecret(tc.Path, tc.Keys...)
-			if tc.ExpectError {
-				require.Error(t, err)
-				return
-			}
-
-			require.NoError(t, err)
-			assert.Equal(t, expectedSecrets, actual)
-		})
-	}
-}
-
-func TestInsecureProvider_StoreSecrets_Secure(t *testing.T) {
-	target := NewInsecureProvider(nil, nil)
-	err := target.StoreSecret("myPath", map[string]string{"Key": "value"})
-	require.Error(t, err)
-}
-
-func TestInsecureProvider_SecretsUpdated_SecretsLastUpdated(t *testing.T) {
-	target := NewInsecureProvider(nil, logger.MockLogger{})
-	previous := target.SecretsLastUpdated()
-	time.Sleep(1 * time.Second)
-	target.SecretsUpdated()
-	current := target.SecretsLastUpdated()
-	assert.True(t, current.After(previous))
-}
-
-func TestInsecureProvider_GetAccessToken(t *testing.T) {
-	target := NewInsecureProvider(nil, logger.MockLogger{})
-	actualToken, err := target.GetAccessToken(TokenTypeConsul, "my-service-key")
-	require.NoError(t, err)
-	assert.Len(t, actualToken, 0)
-}
-
-func TestInsecureProvider_ListPaths(t *testing.T) {
-	configAllSecrets := TestConfig{
-		InsecureSecrets: map[string]bootstrapConfig.InsecureSecretsInfo{
-			"REDIS": {
-				Path:    "redisdb",
-				Secrets: expectedSecrets,
-			},
-			"KONG": {
-				Path:    "kongdb",
-				Secrets: expectedSecrets,
-			},
-		},
-	}
-
-	configMissingSecrets := TestConfig{
-		InsecureSecrets: map[string]bootstrapConfig.InsecureSecretsInfo{
-			"DB": {
-				Path: "redisdb",
-			},
-		},
-	}
-
-	tests := []struct {
-		Name         string
-		ExpectedKeys []string
-		Config       TestConfig
-		ExpectError  bool
-	}{
-		{"Valid", expectedSecretsKeys, configAllSecrets, false},
-		{"Invalid - No secrets", []string{"redisdb"}, configMissingSecrets, false},
-	}
-
-	for _, tc := range tests {
-		t.Run(tc.Name, func(t *testing.T) {
-			target := NewInsecureProvider(tc.Config, logger.MockLogger{})
-			actual, err := target.ListSecretPaths()
-			if tc.ExpectError {
-				require.Error(t, err)
-				return
-			}
-
-			require.NoError(t, err)
-			assert.Equal(t, tc.ExpectedKeys, actual)
-		})
-	}
-}
-
-func TestInsecureProvider_HasSecrets(t *testing.T) {
-	configAllSecrets := TestConfig{
-		InsecureSecrets: map[string]bootstrapConfig.InsecureSecretsInfo{
-			"DB": {
-				Path:    expectedPath,
-				Secrets: expectedSecrets,
-			},
-		},
-	}
-
-	configMissingSecrets := TestConfig{
-		InsecureSecrets: map[string]bootstrapConfig.InsecureSecretsInfo{
-			"DB": {
-				Path: "redis",
-			},
-		},
-	}
-
-	configNoSecrets := TestConfig{}
-
-	tests := []struct {
-		Name          string
-		Path          string
-		Keys          []string
-		Config        TestConfig
-		ExpectError   bool
-		ExpectResults bool
-	}{
-		{"Valid", expectedPath, []string{"username", "password"}, configAllSecrets, false, true},
-		{"Valid just path", expectedPath, nil, configAllSecrets, false, true},
-		{"Valid - No secrets", expectedPath, []string{"username", "password"}, configMissingSecrets, false, false},
-		{"Valid - Bad Path", "bogus", []string{"username", "password"}, configAllSecrets, false, false},
-		{"Invalid - No Config", "bogus", []string{"username", "password"}, configNoSecrets, true, false},
-	}
-
-	for _, tc := range tests {
-		t.Run(tc.Name, func(t *testing.T) {
-			target := NewInsecureProvider(tc.Config, logger.MockLogger{})
-			actual, err := target.HasSecret(tc.Path)
-			if tc.ExpectError {
-				require.Error(t, err)
-				return
-			}
-
-			require.NoError(t, err)
-			assert.Equal(t, tc.ExpectResults, actual)
-		})
-	}
-}
->>>>>>> 3935c8c9
+
+func TestInsecureProvider_SecretUpdatedAtPath(t *testing.T) {
+	configAllSecrets := TestConfig{
+		InsecureSecrets: map[string]bootstrapConfig.InsecureSecretsInfo{
+			"DB": {
+				Path:    expectedPath,
+				Secrets: expectedSecrets,
+			},
+		},
+	}
+
+	callbackCalled := false
+	callback := func(path string) {
+		callbackCalled = true
+	}
+
+	tests := []struct {
+		Name     string
+		Path     string
+		Callback func(path string)
+		Config   TestConfig
+	}{
+		{"Valid", expectedPath, callback, configAllSecrets},
+		{"Valid no callback", expectedPath, nil, configAllSecrets},
+	}
+
+	for _, tc := range tests {
+		t.Run(tc.Name, func(t *testing.T) {
+			callbackCalled = false
+			target := NewInsecureProvider(tc.Config, logger.NewMockClient())
+
+			if tc.Callback != nil {
+				target.registeredSecretCallbacks[tc.Path] = tc.Callback
+			}
+
+			target.SecretUpdatedAtPath(tc.Path)
+			assert.Equal(t, tc.Callback != nil, callbackCalled)
+		})
+	}
+}
+
+func TestInsecureProvider_RegisteredSecretUpdatedCallback(t *testing.T) {
+	configAllSecrets := TestConfig{
+		InsecureSecrets: map[string]bootstrapConfig.InsecureSecretsInfo{
+			"DB": {
+				Path:    expectedPath,
+				Secrets: expectedSecrets,
+			},
+		},
+	}
+
+	tests := []struct {
+		Name     string
+		Path     string
+		Callback func(path string)
+		Config   TestConfig
+	}{
+		{"Valid", expectedPath, func(path string) {}, configAllSecrets},
+		{"Valid no callback", expectedPath, nil, configAllSecrets},
+	}
+
+	for _, tc := range tests {
+		t.Run(tc.Name, func(t *testing.T) {
+			target := NewInsecureProvider(tc.Config, logger.MockLogger{})
+			err := target.RegisteredSecretUpdatedCallback(tc.Path, tc.Callback)
+			assert.NoError(t, err)
+
+			if tc.Callback != nil {
+				assert.NotEmpty(t, target.registeredSecretCallbacks[tc.Path])
+			} else {
+				assert.Nil(t, target.registeredSecretCallbacks[tc.Path])
+			}
+		})
+	}
+}
+
+func TestInsecureProvider_DeregisterSecretUpdatedCallback(t *testing.T) {
+	configAllSecrets := TestConfig{
+		InsecureSecrets: map[string]bootstrapConfig.InsecureSecretsInfo{
+			"DB": {
+				Path:    expectedPath,
+				Secrets: expectedSecrets,
+			},
+		},
+	}
+
+	tests := []struct {
+		Name     string
+		Path     string
+		Callback func(path string)
+		Config   TestConfig
+	}{
+		{"Valid", expectedPath, func(path string) {}, configAllSecrets},
+	}
+
+	for _, tc := range tests {
+		t.Run(tc.Name, func(t *testing.T) {
+			target := NewInsecureProvider(tc.Config, logger.MockLogger{})
+			err := target.RegisteredSecretUpdatedCallback(tc.Path, tc.Callback)
+			assert.NoError(t, err)
+
+			// Deregister a secret path.
+			target.DeregisterSecretUpdatedCallback(tc.Path)
+			assert.Empty(t, target.registeredSecretCallbacks)
+		})
+	}
+}