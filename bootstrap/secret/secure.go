/*******************************************************************************
 * Copyright 2018 Dell Inc.
 * Copyright 2020 Intel Inc.
 *
 * Licensed under the Apache License, Version 2.0 (the "License"); you may not use this file except
 * in compliance with the License. You may obtain a copy of the License at
 *
 * http://www.apache.org/licenses/LICENSE-2.0
 *
 * Unless required by applicable law or agreed to in writing, software distributed under the License
 * is distributed on an "AS IS" BASIS, WITHOUT WARRANTIES OR CONDITIONS OF ANY KIND, either express
 * or implied. See the License for the specific language governing permissions and limitations under
 * the License.
 *******************************************************************************/

package secret

import (
	"context"
	"errors"
	"fmt"
	"github.com/edgexfoundry/go-mod-secrets/v2/pkg"
	"os"
	"strings"
	"sync"
	"time"

	"github.com/edgexfoundry/go-mod-core-contracts/v2/dtos/common"
	"github.com/hashicorp/go-multierror"

	"github.com/edgexfoundry/go-mod-bootstrap/v2/bootstrap/interfaces"
	"github.com/edgexfoundry/go-mod-bootstrap/v2/config"

	"github.com/edgexfoundry/go-mod-core-contracts/v2/clients/logger"

	"github.com/edgexfoundry/go-mod-secrets/v2/pkg/token/authtokenloader"
	"github.com/edgexfoundry/go-mod-secrets/v2/pkg/token/runtimetokenprovider"
	"github.com/edgexfoundry/go-mod-secrets/v2/secrets"
)

const (
	TokenTypeConsul      = "consul"
	AccessTokenAuthError = "HTTP response with status code 403"
	//nolint: gosec
	SecretsAuthError = "Received a '403' response"
)

// SecureProvider implements the SecretProvider interface
type SecureProvider struct {
	secretClient secrets.SecretClient
	lc           logger.LoggingClient
	loader       authtokenloader.AuthTokenLoader
	// runtimeTokenProvider is for delayed start services
	runtimeTokenProvider runtimetokenprovider.RuntimeTokenProvider
	serviceKey           string
	configuration        interfaces.Configuration
	secretsCache         map[string]map[string]string // secret's path, key, value
	cacheMutex           *sync.RWMutex
	lastUpdated          time.Time
	ctx                  context.Context
}

// NewSecureProvider creates & initializes Provider instance for secure secrets.
func NewSecureProvider(ctx context.Context, config interfaces.Configuration, lc logger.LoggingClient,
	loader authtokenloader.AuthTokenLoader, runtimeTokenLoader runtimetokenprovider.RuntimeTokenProvider,
	serviceKey string) *SecureProvider {
	provider := &SecureProvider{
		configuration:        config,
		lc:                   lc,
		loader:               loader,
		runtimeTokenProvider: runtimeTokenLoader,
		serviceKey:           serviceKey,
		secretsCache:         make(map[string]map[string]string),
		cacheMutex:           &sync.RWMutex{},
		lastUpdated:          time.Now(),
		ctx:                  ctx,
	}
	return provider
}

// SetClient sets the secret client that is used to access the secure secrets
func (p *SecureProvider) SetClient(client secrets.SecretClient) {
	p.secretClient = client
}

// GetSecret retrieves secrets from a secret store.
// path specifies the type or location of the secrets to retrieve.
// keys specifies the secrets which to retrieve. If no keys are provided then all the keys associated with the
// specified path will be returned.
func (p *SecureProvider) GetSecret(path string, keys ...string) (map[string]string, error) {
	if cachedSecrets := p.getSecretsCache(path, keys...); cachedSecrets != nil {
		return cachedSecrets, nil
	}

	if p.secretClient == nil {
		return nil, errors.New("can't get secrets. Secure secret provider is not properly initialized")
	}

	secureSecrets, err := p.secretClient.GetSecrets(path, keys...)

	retry, err := p.reloadTokenOnAuthError(err)
	if retry {
		// Retry with potential new token
		secureSecrets, err = p.secretClient.GetSecrets(path, keys...)
	}

	if err != nil {
		return nil, err
	}

	p.updateSecretsCache(path, secureSecrets)
	return secureSecrets, nil
}

func (p *SecureProvider) getSecretsCache(path string, keys ...string) map[string]string {
	secureSecrets := make(map[string]string)

	// Synchronize cache access
	p.cacheMutex.RLock()
	defer p.cacheMutex.RUnlock()

	// check cache for keys
	allKeysExistInCache := false
	cachedSecrets, cacheExists := p.secretsCache[path]
	value := ""

	if cacheExists {
		for _, key := range keys {
			value, allKeysExistInCache = cachedSecrets[key]
			if !allKeysExistInCache {
				return nil
			}
			secureSecrets[key] = value
		}

		// return secureSecrets if the requested keys exist in cache
		if allKeysExistInCache {
			return secureSecrets
		}
	}

	return nil
}

func (p *SecureProvider) updateSecretsCache(path string, secrets map[string]string) {
	// Synchronize cache access
	p.cacheMutex.Lock()
	defer p.cacheMutex.Unlock()

	if _, cacheExists := p.secretsCache[path]; !cacheExists {
		p.secretsCache[path] = secrets
	}

	for key, value := range secrets {
		p.secretsCache[path][key] = value
	}
}

// StoreSecret stores the secrets to a secret store.
// it sets the values requested at provided keys
// path specifies the type or location of the secrets to store
// secrets map specifies the "key": "value" pairs of secrets to store
func (p *SecureProvider) StoreSecret(path string, secrets map[string]string) error {
	if p.secretClient == nil {
		return errors.New("can't store secrets. Secure secret provider is not properly initialized")
	}

	err := p.secretClient.StoreSecrets(path, secrets)

	retry, err := p.reloadTokenOnAuthError(err)
	if retry {
		// Retry with potential new token
		err = p.secretClient.StoreSecrets(path, secrets)
	}

	if err != nil {
		return err
	}

	// Synchronize cache access before clearing
	p.cacheMutex.Lock()
	// Clearing cache because adding a new secret(p) possibly invalidates the previous cache
	p.secretsCache = make(map[string]map[string]string)
	p.cacheMutex.Unlock()
	//indicate to the SDK that the cache has been invalidated
	p.lastUpdated = time.Now()
	return nil
}

func (p *SecureProvider) reloadTokenOnAuthError(err error) (bool, error) {
	if err == nil {
		return false, nil
	}

	if !strings.Contains(err.Error(), SecretsAuthError) &&
		!strings.Contains(err.Error(), AccessTokenAuthError) {
		return false, err
	}

	// Reload token in case new token was created causing the auth error
	token, err := p.loader.Load(p.configuration.GetBootstrap().SecretStore.TokenFile)
	if err != nil {
		return false, err
	}

	err = p.secretClient.SetAuthToken(p.ctx, token)
	if err != nil {
		return false, err
	}

	return true, nil
}

// SecretsUpdated is not need for secure secrets as this is handled when secrets are stored.
func (p *SecureProvider) SecretsUpdated() {
	// Do nothing
}

// SecretsLastUpdated returns the last time secure secrets were updated
func (p *SecureProvider) SecretsLastUpdated() time.Time {
	return p.lastUpdated
}

// GetAccessToken returns the access token for the requested token type.
func (p *SecureProvider) GetAccessToken(tokenType string, serviceKey string) (string, error) {
	switch tokenType {
	case TokenTypeConsul:
		token, err := p.secretClient.GenerateConsulToken(serviceKey)

		retry, err := p.reloadTokenOnAuthError(err)
		if retry {
			// Retry with potential new token
			token, err = p.secretClient.GenerateConsulToken(serviceKey)
		}

		if err != nil {
			return "", err
		}

		return token, nil

	default:
		return "", fmt.Errorf("invalid access token type '%s'", tokenType)
	}
}

// DefaultTokenExpiredCallback is the default implementation of tokenExpiredCallback function
// It utilizes the tokenFile to re-read the token and enable retry if any update from the expired token
func (p *SecureProvider) DefaultTokenExpiredCallback(expiredToken string) (replacementToken string, retry bool) {
	tokenFile := p.configuration.GetBootstrap().SecretStore.TokenFile

	// during the callback, we want to re-read the token from the disk
	// specified by tokenFile and set the retry to true if a new token
	// is different from the expiredToken
	reReadToken, err := p.loader.Load(tokenFile)
	if err != nil {
		p.lc.Error(fmt.Sprintf("fail to load auth token from tokenFile %s: %v", tokenFile, err))
		return "", false
	}

	if reReadToken == expiredToken {
		p.lc.Error("No new replacement token found for the expired token")
		return reReadToken, false
	}

	return reReadToken, true
}

func (p *SecureProvider) RuntimeTokenExpiredCallback(expiredToken string) (replacementToken string, retry bool) {
	newToken, err := p.runtimeTokenProvider.GetRawToken(p.serviceKey)
	if err != nil {
		p.lc.Errorf("failed to get a new token for service: %s: %v", p.serviceKey, err)
		return "", false
	}

	return newToken, true
}

// LoadServiceSecrets loads the service secrets from the specified file and stores them in the service's SecretStore
func (p *SecureProvider) LoadServiceSecrets(secretStoreConfig config.SecretStoreInfo) error {

	contents, err := os.ReadFile(secretStoreConfig.SecretsFile)
	if err != nil {
		return fmt.Errorf("seeding secrets failed: %s", err.Error())
	}

	data, seedingErrs := p.seedSecrets(contents)

	if secretStoreConfig.DisableScrubSecretsFile {
		p.lc.Infof("Scrubbing of secrets file disable.")
		return seedingErrs
	}

	if err := os.WriteFile(secretStoreConfig.SecretsFile, data, 0); err != nil {
		return fmt.Errorf("seeding secrets failed: unable to overwrite file with secret data removed: %s", err.Error())
	}

	p.lc.Infof("Scrubbing of secrets file complete.")

	return seedingErrs
}

func (p *SecureProvider) seedSecrets(contents []byte) ([]byte, error) {
	serviceSecrets, err := UnmarshalServiceSecretsJson(contents)
	if err != nil {
		return nil, fmt.Errorf("seeding secrets failed unmarshaling JSON: %s", err.Error())
	}

	p.lc.Infof("Seeding %d Service Secrets", len(serviceSecrets.Secrets))

	var seedingErrs error
	for index, secret := range serviceSecrets.Secrets {
		if secret.Imported {
			p.lc.Infof("Secret for '%s' already imported. Skipping...", secret.Path)
			continue
		}

		// At this pint the JSON validation and above check cover all the required validation, so go to store secret.
		path, data := prepareSecret(secret)
		err := p.StoreSecret(path, data)
		if err != nil {
			message := fmt.Sprintf("failed to store secret for '%s': %s", secret.Path, err.Error())
			p.lc.Errorf(message)
			seedingErrs = multierror.Append(seedingErrs, errors.New(message))
			continue
		}

		p.lc.Infof("Secret for '%s' successfully stored.", secret.Path)

		serviceSecrets.Secrets[index].Imported = true
		serviceSecrets.Secrets[index].SecretData = make([]common.SecretDataKeyValue, 0)
	}

	// Now need to write the file back over with the imported secrets' secretData removed.
	data, err := serviceSecrets.MarshalJson()
	if err != nil {
		return nil, fmt.Errorf("seeding secrets failed marshaling back to JSON to clear secrets: %s", err.Error())
	}

	return data, seedingErrs
}

func prepareSecret(secret ServiceSecret) (string, map[string]string) {
	var secretsKV = make(map[string]string)
	for _, secret := range secret.SecretData {
		secretsKV[secret.Key] = secret.Value
	}

	path := strings.TrimSpace(secret.Path)

	return path, secretsKV
}

<<<<<<< HEAD
// ListSecretsAtPath retrieves a list of secret keys from a secure secrets secret store.
// Path specifies the type or location of the secrets to retrieve.
// If no path is provided then all keys at the specified path will be returned.
func (p *SecureProvider) ListSecretsAtPath(path string) ([]string, error) {

	if p.secretClient == nil {
		return nil, errors.New("can't get secrets. Secure secret provider is not properly initialized")
	}

	secureSecrets, err := p.secretClient.GetKeys(path)

	retry, err := p.reloadTokenOnAuthError(err)
	if retry {
		// Retry with potential new token
		secureSecrets, err = p.secretClient.GetKeys(path)
	}

	if err != nil {
		return nil, err
	}

	return secureSecrets, nil
=======
// HasSecret returns true if the service's SecretStore contains a secret at the specified path.
func (p *SecureProvider) HasSecret(path string) (bool, error) {
	_, err := p.GetSecret(path)

	if err != nil {
		_, ok := err.(pkg.ErrPathNotFound)
		if ok {
			return false, nil
		}

		return false, err
	}

	return true, nil
>>>>>>> 81938145
}<|MERGE_RESOLUTION|>--- conflicted
+++ resolved
@@ -351,7 +351,22 @@
 	return path, secretsKV
 }
 
-<<<<<<< HEAD
+// HasSecret returns true if the service's SecretStore contains a secret at the specified path.
+func (p *SecureProvider) HasSecret(path string) (bool, error) {
+	_, err := p.GetSecret(path)
+
+	if err != nil {
+		_, ok := err.(pkg.ErrPathNotFound)
+		if ok {
+			return false, nil
+		}
+
+		return false, err
+	}
+
+	return true, nil
+}
+
 // ListSecretsAtPath retrieves a list of secret keys from a secure secrets secret store.
 // Path specifies the type or location of the secrets to retrieve.
 // If no path is provided then all keys at the specified path will be returned.
@@ -374,20 +389,4 @@
 	}
 
 	return secureSecrets, nil
-=======
-// HasSecret returns true if the service's SecretStore contains a secret at the specified path.
-func (p *SecureProvider) HasSecret(path string) (bool, error) {
-	_, err := p.GetSecret(path)
-
-	if err != nil {
-		_, ok := err.(pkg.ErrPathNotFound)
-		if ok {
-			return false, nil
-		}
-
-		return false, err
-	}
-
-	return true, nil
->>>>>>> 81938145
 }