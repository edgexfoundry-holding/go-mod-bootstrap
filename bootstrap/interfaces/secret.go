package interfaces

import (
	"time"
)

// SecretProvider defines the contract for secret provider implementations that
// allow secrets to be retrieved/stored from/to a services Secret Store.
type SecretProvider interface {
	// StoreSecret stores new secrets into the service's SecretStore at the specified path.
	StoreSecret(path string, secrets map[string]string) error

	// GetSecret retrieves secrets from the service's SecretStore at the specified path.
	GetSecret(path string, keys ...string) (map[string]string, error)

	// SecretsUpdated sets the secrets last updated time to current time.
	SecretsUpdated()

	// SecretsLastUpdated returns the last time secrets were updated
	SecretsLastUpdated() time.Time

	// GetAccessToken return an access token for the specified token type and service key.
	// Service key is use as the access token role which must have be previously setup.
	GetAccessToken(tokenType string, serviceKey string) (string, error)

<<<<<<< HEAD
	// ListSecretsAtPath returns a list of secret keys from an insecure/secure secrets secret store.
	ListSecretsAtPath(path string) ([]string, error)
=======
	// HasSecret returns true if the service's SecretStore contains a secret at the specified path.
	HasSecret(path string) (bool, error)
>>>>>>> 81938145
}<|MERGE_RESOLUTION|>--- conflicted
+++ resolved
@@ -23,11 +23,9 @@
 	// Service key is use as the access token role which must have be previously setup.
 	GetAccessToken(tokenType string, serviceKey string) (string, error)
 
-<<<<<<< HEAD
 	// ListSecretsAtPath returns a list of secret keys from an insecure/secure secrets secret store.
 	ListSecretsAtPath(path string) ([]string, error)
-=======
+
 	// HasSecret returns true if the service's SecretStore contains a secret at the specified path.
 	HasSecret(path string) (bool, error)
->>>>>>> 81938145
 }